--- conflicted
+++ resolved
@@ -79,19 +79,14 @@
     }
 
     @BeforeClass(groups = { "simple" }, timeOut = SETUP_TIMEOUT)
-    public void beforeClass() throws Exception {
+    public void beforeClass() throws InterruptedException {
         createdDatabase = SHARED_DATABASE;
 
         DocumentCollection collection = new DocumentCollection();
         collection.setId(collectionId);
         createdCollection = createCollection(createGatewayHouseKeepingDocumentClient().build(), createdDatabase.getId(),
-<<<<<<< HEAD
-                collection, null);
+            collection, null);
         houseKeepingClient = this.clientBuilder().build();
-=======
-                                             collection, null);
-        houseKeepingClient = clientBuilder().build();
->>>>>>> 2ba84a67
         connectionMode = houseKeepingClient.getConnectionPolicy().getConnectionMode();
 
         if (connectionMode == ConnectionMode.Direct) {
