--- conflicted
+++ resolved
@@ -23,23 +23,6 @@
 package com.microsoft.azure.cosmosdb.rx;
 
 import com.microsoft.azure.cosmosdb.BridgeInternal;
-<<<<<<< HEAD
-=======
-import static org.assertj.core.api.Assertions.assertThat;
-
-import java.util.ArrayList;
-import java.util.Arrays;
-import java.util.List;
-import java.util.UUID;
-import java.util.concurrent.TimeUnit;
-import java.util.stream.Collectors;
-
-import org.testng.annotations.AfterClass;
-import org.testng.annotations.BeforeClass;
-import org.testng.annotations.Factory;
-import org.testng.annotations.Test;
-
->>>>>>> 9c9d1e80
 import com.microsoft.azure.cosmosdb.Database;
 import com.microsoft.azure.cosmosdb.Document;
 import com.microsoft.azure.cosmosdb.DocumentClientException;
@@ -59,6 +42,7 @@
 import rx.observers.TestSubscriber;
 
 import java.util.ArrayList;
+import java.util.Arrays;
 import java.util.List;
 import java.util.Map;
 import java.util.UUID;
@@ -223,16 +207,12 @@
         FeedOptions options = new FeedOptions();
         Observable<FeedResponse<Document>> queryObservable = client
                 .queryDocuments(getCollectionLink(), query, options);
-        List<Document> expectedDocs = createdDocuments;
-
-        FeedResponseListValidator<Document> validator = new FeedResponseListValidator.Builder<Document>()
-                .totalSize(expectedDocs.size())
-                .exactlyContainsInAnyOrder(expectedDocs.stream().map(d -> d.getResourceId()).collect(Collectors.toList()))
-                .allPagesSatisfy(new FeedResponseValidator.Builder<Document>()
-                        .requestChargeGreaterThanOrEqualTo(1.0).build())
-                .build();
-        
-        validateQuerySuccess(queryObservable, validator);
+
+        FailureValidator validator = new FailureValidator.Builder()
+                .instanceOf(DocumentClientException.class)
+                .statusCode(400)
+                .build();
+        validateQueryFailure(queryObservable, validator);
     }
 
     @Test(groups = { "simple" }, timeOut = 2 * TIMEOUT)
@@ -322,7 +302,7 @@
 
         createdDocuments = bulkInsertBlocking(client, getCollectionLink(), docDefList);
 
-        waitIfNeededForReplicasToCatchUp(this.clientBuilder());
+        waitIfNeededForReplicasToCatchUp(clientBuilder());
     }
 
     @AfterClass(groups = { "simple", "non-emulator" }, timeOut = SHUTDOWN_TIMEOUT, alwaysRun = true)
