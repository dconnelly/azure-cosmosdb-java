<!--

 The MIT License (MIT)
 Copyright (c) 2018 Microsoft Corporation
 
 Permission is hereby granted, free of charge, to any person obtaining a copy
 of this software and associated documentation files (the "Software"), to deal
 in the Software without restriction, including without limitation the rights
 to use, copy, modify, merge, publish, distribute, sublicense, and/or sell
 copies of the Software, and to permit persons to whom the Software is
 furnished to do so, subject to the following conditions:
 
 The above copyright notice and this permission notice shall be included in all
 copies or substantial portions of the Software.
 
 THE SOFTWARE IS PROVIDED "AS IS", WITHOUT WARRANTY OF ANY KIND, EXPRESS OR
 IMPLIED, INCLUDING BUT NOT LIMITED TO THE WARRANTIES OF MERCHANTABILITY,
 FITNESS FOR A PARTICULAR PURPOSE AND NONINFRINGEMENT. IN NO EVENT SHALL THE
 AUTHORS OR COPYRIGHT HOLDERS BE LIABLE FOR ANY CLAIM, DAMAGES OR OTHER
 LIABILITY, WHETHER IN AN ACTION OF CONTRACT, TORT OR OTHERWISE, ARISING FROM,
 OUT OF OR IN CONNECTION WITH THE SOFTWARE OR THE USE OR OTHER DEALINGS IN THE
 SOFTWARE.

-->
<project xmlns="http://maven.apache.org/POM/4.0.0" xmlns:xsi="http://www.w3.org/2001/XMLSchema-instance"
         xsi:schemaLocation="http://maven.apache.org/POM/4.0.0 http://maven.apache.org/maven-v4_0_0.xsd">
  <modelVersion>4.0.0</modelVersion>
  <groupId>com.microsoft.azure</groupId>
  <artifactId>azure-cosmosdb-parent</artifactId>
<<<<<<< HEAD
  <version>2.5.2-SNAPSHOT</version>
=======
  <version>2.5.1</version>
>>>>>>> 2ba84a67
  <packaging>pom</packaging>
  <name>Azure Cosmos DB SQL API</name>
  <description>Java Async SDK (with Reactive Extension RX support) for Azure Cosmos DB SQL API</description>
  <url>https://docs.microsoft.com/en-us/azure/cosmos-db</url>
  <modules>
    <module>commons</module>
    <module>gateway</module>
    <module>examples</module>
    <module>benchmark</module>
    <module>commons-test-utils</module>
    <module>sdk</module>
    <module>direct-impl</module>
  </modules>
  <properties>
    <project.build.sourceEncoding>UTF-8</project.build.sourceEncoding>
    <project.reporting.outputEncoding>UTF-8</project.reporting.outputEncoding>
    <assertj.version>3.11.1</assertj.version>
    <commons-io.version>2.5</commons-io.version>
    <commons-lang3.version>3.8.1</commons-lang3.version>
    <commons-text.version>1.6</commons-text.version>
    <guava.version>27.0.1-jre</guava.version>
    <hamcrest.version>1.3</hamcrest.version>
    <jackson-databind.version>2.9.9</jackson-databind.version>
    <java-uuid-generator.version>3.1.4</java-uuid-generator.version>
    <log4j.version>1.2.17</log4j.version>
    <metrics.version>4.0.5</metrics.version>
    <mockito.version>1.10.19</mockito.version>
    <netty.version>4.1.36.Final</netty.version>
    <netty-tcnative.version>2.0.25.Final</netty-tcnative.version>
    <rxjava-extras.version>0.8.0.17</rxjava-extras.version>
    <rxjava-string.version>1.1.1</rxjava-string.version>
    <rxjava.version>1.3.8</rxjava.version>
    <rxnetty.version>0.4.20</rxnetty.version>
    <slf4j.version>1.7.6</slf4j.version>
    <testng.version>6.14.3</testng.version>
    <test.groups>unit</test.groups>
    <cosmosdb-sdk-direct-impl.version>2.5.1</cosmosdb-sdk-direct-impl.version>
    <sdk-version>2.5.1</sdk-version>
    <direct-connectivity-version>2.5.1</direct-connectivity-version>
    <collectedArtifactsForReleaseLocation>${project.basedir}/target/collectedArtifactsForRelease</collectedArtifactsForReleaseLocation>
    <javadoc.opts/>
  </properties>
  <profiles>
    <profile>
      <!-- unit test -->
      <id>unit</id>
      <properties>
        <env>default</env>
        <test.groups>unit</test.groups>
      </properties>
      <activation>
        <activeByDefault>true</activeByDefault>
      </activation>
      <build>
        <plugins>
          <plugin>
            <groupId>org.apache.maven.plugins</groupId>
            <artifactId>maven-surefire-plugin</artifactId>
            <configuration>
            </configuration>
          </plugin>
        </plugins>
      </build>
    </profile>
    <profile>
      <!-- integration tests, requires Cosmos DB endpoint -->
      <id>fast</id>
      <properties>
        <test.groups>simple</test.groups>
      </properties>
      <build>
        <plugins>
          <plugin>
            <groupId>org.apache.maven.plugins</groupId>
            <artifactId>maven-failsafe-plugin</artifactId>
          </plugin>
        </plugins>
      </build>
    </profile>
    <profile>
      <!-- integration tests, requires Cosmos DB endpoint -->
      <id>long</id>
      <properties>
        <test.groups>long</test.groups>
      </properties>
      <build>
        <plugins>
          <plugin>
            <groupId>org.apache.maven.plugins</groupId>
            <artifactId>maven-failsafe-plugin</artifactId>
          </plugin>
        </plugins>
      </build>
    </profile>
    <profile>
      <!-- integration tests, requires Cosmos DB endpoint -->
      <id>direct</id>
      <properties>
        <test.groups>direct</test.groups>
      </properties>
      <build>
        <plugins>
          <plugin>
            <groupId>org.apache.maven.plugins</groupId>
            <artifactId>maven-failsafe-plugin</artifactId>
          </plugin>
        </plugins>
      </build>
    </profile>
    <profile>
      <!-- integration tests, requires Cosmos DB endpoint with multi master support -->
      <id>multi-master</id>
      <properties>
        <test.groups>multi-master</test.groups>
      </properties>
      <build>
        <plugins>
          <plugin>
            <groupId>org.apache.maven.plugins</groupId>
            <artifactId>maven-failsafe-plugin</artifactId>
          </plugin>
        </plugins>
      </build>
    </profile>
    <profile>
      <!-- integration tests, requires Cosmos DB endpoint -->
      <id>examples</id>
      <properties>
        <!-- reset the test group as examples have no test group -->
        <test.groups>samples,examples</test.groups>
      </properties>
      <build>
        <plugins>
          <plugin>
            <groupId>org.apache.maven.plugins</groupId>
            <artifactId>maven-failsafe-plugin</artifactId>
            <configuration>
            </configuration>
            <executions>
              <execution>
                <goals>
                  <goal>integration-test</goal>
                  <goal>verify</goal>
                </goals>
              </execution>
            </executions>
          </plugin>
        </plugins>
      </build>
    </profile>
    <profile>
      <!-- integration tests, requires Cosmos DB Emulator Endpoint -->
      <id>emulator</id>
      <properties>
        <test.groups>emulator</test.groups>
      </properties>
      <build>
        <plugins>
          <plugin>
            <groupId>org.apache.maven.plugins</groupId>
            <artifactId>maven-failsafe-plugin</artifactId>
          </plugin>
        </plugins>
      </build>
    </profile>
    <profile>
      <!-- integration tests, requires Cosmos DB Emulator Endpoint -->
      <id>non-emulator</id>
      <properties>
        <test.groups>non-emulator</test.groups>
      </properties>
      <build>
        <plugins>
          <plugin>
            <groupId>org.apache.maven.plugins</groupId>
            <artifactId>maven-failsafe-plugin</artifactId>
          </plugin>
        </plugins>
      </build>
    </profile>
    <profile>
      <!-- e2e integration tests, requires Cosmos DB endpoint -->
      <id>e2e</id>
      <properties>
        <test.groups>e2e</test.groups>
      </properties>
      <build>
        <plugins>
          <plugin>
            <groupId>org.apache.maven.plugins</groupId>
            <artifactId>maven-failsafe-plugin</artifactId>
          </plugin>
        </plugins>
      </build>
    </profile>
  </profiles>
  <build>
    <pluginManagement>
      <plugins>
        <plugin>
          <groupId>org.apache.maven.plugins</groupId>
          <artifactId>maven-surefire-plugin</artifactId>
          <version>2.22.0</version>
          <configuration>
            <groups>unit</groups>
            <includes>
              <include>%regex[.*]</include>
            </includes>
            <properties>
              <property>
                <name>surefire.testng.verbose</name>
                <value>2</value>
              </property>
            </properties>
          </configuration>
        </plugin>
        <plugin>
          <groupId>org.apache.maven.plugins</groupId>
          <artifactId>maven-failsafe-plugin</artifactId>
          <version>2.22.0</version>
          <configuration>
            <includes>
              <include>%regex[.*]</include>
            </includes>
            <properties>
              <property>
                <name>surefire.testng.verbose</name>
                <value>2</value>
              </property>
            </properties>
            <groups>${test.groups}</groups>
          </configuration>
          <executions>
            <execution>
              <goals>
                <goal>integration-test</goal>
                <goal>verify</goal>
              </goals>
            </execution>
          </executions>
        </plugin>
      </plugins>
    </pluginManagement>
    <plugins>
      <plugin>
        <artifactId>maven-javadoc-plugin</artifactId>
        <version>3.0.1</version>
        <inherited>true</inherited>
        <configuration>
          <quiet>true</quiet>
          <verbose>false</verbose>
          <additionalOptions>${javadoc.opts}</additionalOptions>
          <sourceFileExcludes>
            <sourceFileExclude>**/internal/**/*.java</sourceFileExclude>
          </sourceFileExcludes>
        </configuration>
        <executions>
          <execution>
            <id>attach-javadocs</id>
            <goals>
              <goal>jar</goal>
            </goals>
          </execution>
        </executions>
      </plugin>
      <plugin>
        <groupId>org.apache.maven.plugins</groupId>
        <artifactId>maven-source-plugin</artifactId>
        <version>2.2.1</version>
        <executions>
          <execution>
            <id>attach-sources</id>
            <goals>
              <goal>jar-no-fork</goal>
            </goals>
          </execution>
        </executions>
      </plugin>
      <plugin>
        <groupId>org.apache.maven.plugins</groupId>
        <artifactId>maven-antrun-plugin</artifactId>
        <version>1.8</version>
        <executions>
          <execution>
            <phase></phase>
            <id>default-cli</id>
            <configuration>
              <target>
                <copy file="sdk/pom.xml"
                      tofile="${collectedArtifactsForReleaseLocation}/azure-cosmosdb-${sdk-version}.pom"/>
                <copy file="pom.xml"
                      tofile="${collectedArtifactsForReleaseLocation}/azure-cosmosdb-parent-${sdk-version}.pom"/>

                 <copy file="sdk/target/azure-cosmosdb-${sdk-version}-sources.jar"
                      tofile="${collectedArtifactsForReleaseLocation}/azure-cosmosdb-${sdk-version}-sources.jar"/>
                <copy file="sdk/target/azure-cosmosdb-${sdk-version}-javadoc.jar"
                      tofile="${collectedArtifactsForReleaseLocation}/azure-cosmosdb-${sdk-version}-javadoc.jar"/>
                <copy file="sdk/target/azure-cosmosdb-${sdk-version}.jar"
                      tofile="${collectedArtifactsForReleaseLocation}/azure-cosmosdb-${sdk-version}.jar"/>

                 <copy file="commons/pom.xml"
                      tofile="${collectedArtifactsForReleaseLocation}/azure-cosmosdb-commons-${sdk-version}.pom"/>
                <copy file="commons/target/azure-cosmosdb-commons-${sdk-version}-sources.jar"
                      tofile="${collectedArtifactsForReleaseLocation}/azure-cosmosdb-commons-${sdk-version}-sources.jar"/>
                <copy file="commons/target/azure-cosmosdb-commons-${sdk-version}-javadoc.jar"
                      tofile="${collectedArtifactsForReleaseLocation}/azure-cosmosdb-commons-${sdk-version}-javadoc.jar"/>
                <copy file="commons/target/azure-cosmosdb-commons-${sdk-version}.jar"
                      tofile="${collectedArtifactsForReleaseLocation}/azure-cosmosdb-commons-${sdk-version}.jar"/>

                 <copy file="gateway/pom.xml"
                      tofile="${collectedArtifactsForReleaseLocation}/azure-cosmosdb-gateway-${sdk-version}.pom"/>
                <copy file="gateway/target/azure-cosmosdb-gateway-${sdk-version}-sources.jar"
                      tofile="${collectedArtifactsForReleaseLocation}/azure-cosmosdb-gateway-${sdk-version}-sources.jar"/>
                <copy file="gateway/target/azure-cosmosdb-gateway-${sdk-version}-javadoc.jar"
                      tofile="${collectedArtifactsForReleaseLocation}/azure-cosmosdb-gateway-${sdk-version}-javadoc.jar"/>
                <copy file="gateway/target/azure-cosmosdb-gateway-${sdk-version}.jar"
                      tofile="${collectedArtifactsForReleaseLocation}/azure-cosmosdb-gateway-${sdk-version}.jar"/>

                 <copy file="direct-impl/pom.xml"
                      tofile="${collectedArtifactsForReleaseLocation}/azure-cosmosdb-direct-${direct-connectivity-version}.pom"/>
                <copy file="direct-impl/target/azure-cosmosdb-direct-${direct-connectivity-version}.jar"
                      tofile="${collectedArtifactsForReleaseLocation}/azure-cosmosdb-direct-${direct-connectivity-version}.jar"/>

                 <!-- sources and javadoc are empty jars, nexus maven enforces uploading javadoc and source jars -->
                <copy file="direct-impl/target/azure-cosmosdb-direct-${direct-connectivity-version}-empty-sources.jar"
                      tofile="${collectedArtifactsForReleaseLocation}/azure-cosmosdb-direct-${direct-connectivity-version}-sources.jar"/>
                <copy file="direct-impl/target/azure-cosmosdb-direct-${direct-connectivity-version}-empty-javadoc.jar"
                      tofile="${collectedArtifactsForReleaseLocation}/azure-cosmosdb-direct-${direct-connectivity-version}-javadoc.jar"/>
              </target>
            </configuration>
            <goals>
              <goal>run</goal>
            </goals>
          </execution>
        </executions>
      </plugin>
    </plugins>
  </build>
  <reporting>
    <plugins>
      <plugin>
        <groupId>org.apache.maven.plugins</groupId>
        <artifactId>maven-surefire-report-plugin</artifactId>
        <version>2.22.0</version>
      </plugin>
      <plugin>
        <groupId>org.codehaus.mojo</groupId>
        <artifactId>findbugs-maven-plugin</artifactId>
        <version>3.0.4</version>
      </plugin>
      <plugin>
        <groupId>org.apache.maven.plugins</groupId>
        <artifactId>maven-jxr-plugin</artifactId>
        <version>2.1</version>
      </plugin>
    </plugins>
  </reporting>
  <dependencyManagement>
    <dependencies>
      <dependency>
        <groupId>com.microsoft.azure</groupId>
        <artifactId>azure-cosmosdb</artifactId>
        <version>${project.parent.version}</version>
      </dependency>
      <dependency>
        <groupId>com.microsoft.azure</groupId>
        <artifactId>azure-cosmosdb-commons</artifactId>
        <version>${project.parent.version}</version>
      </dependency>
      <dependency>
        <groupId>com.microsoft.azure</groupId>
        <artifactId>azure-cosmosdb-gateway</artifactId>
        <version>${project.parent.version}</version>
      </dependency>
      <dependency>
        <groupId>com.microsoft.azure</groupId>
        <artifactId>azure-cosmosdb-direct</artifactId>
        <version>${cosmosdb-sdk-direct-impl.version}</version>
      </dependency>
      <dependency>
        <groupId>com.microsoft.azure</groupId>
        <artifactId>azure-cosmosdb-commons-test-utils</artifactId>
        <version>${project.parent.version}</version>
      </dependency>
    </dependencies>
  </dependencyManagement>
  <dependencies />
  <licenses>
    <license>
      <name>MIT License</name>
      <url>http://www.opensource.org/licenses/mit-license.php</url>
    </license>
  </licenses>
  <scm>
    <connection>scm:git:https://github.com/Azure/azure-cosmosdb-java.git</connection>
    <developerConnection>scm:git:https://github.com/Azure/azure-cosmosdb-java.git</developerConnection>
    <url>https://github.com/Azure/azure-cosmosdb-java.git</url>
  </scm>
  <developers>
    <developer>
      <name>Azure Cosmos DB Developer Platform Devs</name>
      <email>docdbdevplatdevs@microsoft.com</email>
      <organization>Microsoft</organization>
      <organizationUrl>http://www.microsoft.com/</organizationUrl>
    </developer>
  </developers>
</project><|MERGE_RESOLUTION|>--- conflicted
+++ resolved
@@ -27,11 +27,7 @@
   <modelVersion>4.0.0</modelVersion>
   <groupId>com.microsoft.azure</groupId>
   <artifactId>azure-cosmosdb-parent</artifactId>
-<<<<<<< HEAD
   <version>2.5.2-SNAPSHOT</version>
-=======
-  <version>2.5.1</version>
->>>>>>> 2ba84a67
   <packaging>pom</packaging>
   <name>Azure Cosmos DB SQL API</name>
   <description>Java Async SDK (with Reactive Extension RX support) for Azure Cosmos DB SQL API</description>
