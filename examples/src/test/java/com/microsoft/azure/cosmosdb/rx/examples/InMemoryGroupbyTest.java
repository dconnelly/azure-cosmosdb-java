/*
 * The MIT License (MIT)
 * Copyright (c) 2018 Microsoft Corporation
 * 
 * Permission is hereby granted, free of charge, to any person obtaining a copy
 * of this software and associated documentation files (the "Software"), to deal
 * in the Software without restriction, including without limitation the rights
 * to use, copy, modify, merge, publish, distribute, sublicense, and/or sell
 * copies of the Software, and to permit persons to whom the Software is
 * furnished to do so, subject to the following conditions:
 * 
 * The above copyright notice and this permission notice shall be included in all
 * copies or substantial portions of the Software.
 * 
 * THE SOFTWARE IS PROVIDED "AS IS", WITHOUT WARRANTY OF ANY KIND, EXPRESS OR
 * IMPLIED, INCLUDING BUT NOT LIMITED TO THE WARRANTIES OF MERCHANTABILITY,
 * FITNESS FOR A PARTICULAR PURPOSE AND NONINFRINGEMENT. IN NO EVENT SHALL THE
 * AUTHORS OR COPYRIGHT HOLDERS BE LIABLE FOR ANY CLAIM, DAMAGES OR OTHER
 * LIABILITY, WHETHER IN AN ACTION OF CONTRACT, TORT OR OTHERWISE, ARISING FROM,
 * OUT OF OR IN CONNECTION WITH THE SOFTWARE OR THE USE OR OTHER DEALINGS IN THE
 * SOFTWARE.
 */
package com.microsoft.azure.cosmosdb.rx.examples;

import com.microsoft.azure.cosmosdb.ConnectionMode;
import com.microsoft.azure.cosmosdb.ConnectionPolicy;
import com.microsoft.azure.cosmosdb.ConsistencyLevel;
import com.microsoft.azure.cosmosdb.Database;
import com.microsoft.azure.cosmosdb.Document;
import com.microsoft.azure.cosmosdb.DocumentClientTest;
import com.microsoft.azure.cosmosdb.DocumentCollection;
import com.microsoft.azure.cosmosdb.FeedOptions;
import com.microsoft.azure.cosmosdb.SqlParameter;
import com.microsoft.azure.cosmosdb.SqlParameterCollection;
import com.microsoft.azure.cosmosdb.SqlQuerySpec;
import com.microsoft.azure.cosmosdb.rx.AsyncDocumentClient;
import org.testng.annotations.AfterClass;
import org.testng.annotations.BeforeClass;
import org.testng.annotations.Test;
import rx.Observable;
import rx.observables.GroupedObservable;

import java.time.LocalDateTime;
import java.util.List;
import java.util.UUID;

public class InMemoryGroupbyTest extends DocumentClientTest {

    private final static int TIMEOUT = 60000;

<<<<<<< HEAD
    private static AsyncDocumentClient client;
    private static DocumentCollection createdCollection;
    private static Database createdDatabase;
=======
    private AsyncDocumentClient client;
    private Database createdDatabase;
    private DocumentCollection createdCollection;
>>>>>>> 841ea39d

    @BeforeClass(groups = "samples", timeOut = TIMEOUT)
    public void setUp() throws Exception {

        ConnectionPolicy connectionPolicy = new ConnectionPolicy();
        connectionPolicy.setConnectionMode(ConnectionMode.Direct);

<<<<<<< HEAD
        client = this.clientBuilder()
=======
        this.client = this.clientBuilder()
>>>>>>> 841ea39d
            .withServiceEndpoint(TestConfigurations.HOST)
            .withMasterKeyOrResourceToken(TestConfigurations.MASTER_KEY)
            .withConnectionPolicy(connectionPolicy)
            .withConsistencyLevel(ConsistencyLevel.Session)
            .build();

        // Create database
        createdDatabase = Utils.createDatabaseForTest(client);

        DocumentCollection collectionDefinition = new DocumentCollection();
        collectionDefinition.setId(UUID.randomUUID().toString());

        // Create collection
        createdCollection = client
<<<<<<< HEAD
            .createCollection("dbs/" + createdDatabase.getId(), collectionDefinition, null)
            .toBlocking().single().getResource();
=======
                .createCollection("dbs/" + createdDatabase.getId(), collectionDefinition, null)
                .toBlocking().single().getResource();
>>>>>>> 841ea39d

        int numberOfPayers = 10;
        int numberOfDocumentsPerPayer = 10;

        for (int i = 0; i < numberOfPayers; i++) {

            for (int j = 0; j < numberOfDocumentsPerPayer; j++) {

                LocalDateTime currentTime = LocalDateTime.now();

                Document doc = new Document(String.format("{ "
                        + "'id' : '%s',"
                        + "'site_id': 'ABC', "
                        + "'payer_id': %d, "
                        + " 'created_time' : %d "
                        + "}", UUID.randomUUID().toString(), i, currentTime.getSecond()));
                client.createDocument(getCollectionLink(), doc, null, true).toBlocking().single();

                Thread.sleep(100);
            }
        }
        System.out.println("finished inserting documents");
    }

    @AfterClass(groups = "samples", timeOut = TIMEOUT)
<<<<<<< HEAD
    public static void shutdown() {
=======
    public void shutdown() {
>>>>>>> 841ea39d
        Utils.safeClean(client, createdDatabase);
        client.close();
    }

    /**
     * Queries Documents and performs Group by operation after fetching the Documents.
     * If you want to understand the steps in more details see {@link #groupByInMemory_MoreDetail()}
     * @throws Exception
     */
    @Test(groups = "samples", timeOut = TIMEOUT)
    public void groupByInMemory() {
        // If you want to understand the steps in more details see groupByInMemoryMoreDetail()
        int requestPageSize = 3;
        FeedOptions options = new FeedOptions();
        options.setMaxItemCount(requestPageSize);

        Observable<Document> documentsObservable = client
                .queryDocuments(getCollectionLink(),
                        new SqlQuerySpec("SELECT * FROM root r WHERE r.site_id=@site_id",
                                new SqlParameterCollection(new SqlParameter("@site_id", "ABC"))),
                        options)
                .flatMap(page -> Observable.from(page.getResults()));

        final LocalDateTime now = LocalDateTime.now();

        List<List<Document>> resultsGroupedAsLists = documentsObservable
                .filter(doc -> Math.abs(now.getSecond() - doc.getInt("created_time")) <= 90)
                .groupBy(doc -> doc.getInt("payer_id")).flatMap(grouped -> grouped.toList())
                .toList()
                .toBlocking()
                .single();

        for(List<Document> resultsForEachPayer :resultsGroupedAsLists) {
            System.out.println("documents with payer_id : " + resultsForEachPayer.get(0).getInt("payer_id") + " are " + resultsForEachPayer);
        }
    }

    /**
     * This does the same thing as {@link #groupByInMemory_MoreDetail()} but with pedagogical details
     * @throws Exception
     */
    @Test(groups = "samples", timeOut = TIMEOUT)
    public void groupByInMemory_MoreDetail() {

        int requestPageSize = 3;
        FeedOptions options = new FeedOptions();
        options.setMaxItemCount(requestPageSize);


        Observable<Document> documentsObservable = client
                .queryDocuments(getCollectionLink(),
                        new SqlQuerySpec("SELECT * FROM root r WHERE r.site_id=@site_id",
                                new SqlParameterCollection(new SqlParameter("@site_id", "ABC"))),
                        options)
                .flatMap(page -> Observable.from(page.getResults()));

        final LocalDateTime now = LocalDateTime.now();

        Observable<GroupedObservable<Integer, Document>> groupedByPayerIdObservable = documentsObservable
                .filter(doc -> Math.abs(now.getSecond() - doc.getInt("created_time")) <= 90)
                .groupBy(doc -> doc.getInt("payer_id"));

        Observable<List<Document>> docsGroupedAsList = groupedByPayerIdObservable.flatMap(grouped -> {
            Observable<List<Document>> list = grouped.toList();
            return list;
        });

        List<List<Document>> resultsGroupedAsLists = docsGroupedAsList.toList().toBlocking().single();

        for(List<Document> resultsForEachPayer : resultsGroupedAsLists) {
            System.out.println("documents with payer_id : " + resultsForEachPayer.get(0).getInt("payer_id") + " are " + resultsForEachPayer);
        }
    }

    private String getCollectionLink() {
        return "dbs/" + this.createdDatabase.getId() + "/colls/" + this.createdCollection.getId();
    }
}<|MERGE_RESOLUTION|>--- conflicted
+++ resolved
@@ -48,15 +48,9 @@
 
     private final static int TIMEOUT = 60000;
 
-<<<<<<< HEAD
-    private static AsyncDocumentClient client;
-    private static DocumentCollection createdCollection;
-    private static Database createdDatabase;
-=======
     private AsyncDocumentClient client;
+    private DocumentCollection createdCollection;
     private Database createdDatabase;
-    private DocumentCollection createdCollection;
->>>>>>> 841ea39d
 
     @BeforeClass(groups = "samples", timeOut = TIMEOUT)
     public void setUp() throws Exception {
@@ -64,11 +58,7 @@
         ConnectionPolicy connectionPolicy = new ConnectionPolicy();
         connectionPolicy.setConnectionMode(ConnectionMode.Direct);
 
-<<<<<<< HEAD
-        client = this.clientBuilder()
-=======
         this.client = this.clientBuilder()
->>>>>>> 841ea39d
             .withServiceEndpoint(TestConfigurations.HOST)
             .withMasterKeyOrResourceToken(TestConfigurations.MASTER_KEY)
             .withConnectionPolicy(connectionPolicy)
@@ -83,13 +73,8 @@
 
         // Create collection
         createdCollection = client
-<<<<<<< HEAD
-            .createCollection("dbs/" + createdDatabase.getId(), collectionDefinition, null)
-            .toBlocking().single().getResource();
-=======
                 .createCollection("dbs/" + createdDatabase.getId(), collectionDefinition, null)
                 .toBlocking().single().getResource();
->>>>>>> 841ea39d
 
         int numberOfPayers = 10;
         int numberOfDocumentsPerPayer = 10;
@@ -115,11 +100,7 @@
     }
 
     @AfterClass(groups = "samples", timeOut = TIMEOUT)
-<<<<<<< HEAD
-    public static void shutdown() {
-=======
     public void shutdown() {
->>>>>>> 841ea39d
         Utils.safeClean(client, createdDatabase);
         client.close();
     }
