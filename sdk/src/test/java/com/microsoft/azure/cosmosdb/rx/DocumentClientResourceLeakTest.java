/*
 * The MIT License (MIT)
 * Copyright (c) 2018 Microsoft Corporation
 *
 * Permission is hereby granted, free of charge, to any person obtaining a copy
 * of this software and associated documentation files (the "Software"), to deal
 * in the Software without restriction, including without limitation the rights
 * to use, copy, modify, merge, publish, distribute, sublicense, and/or sell
 * copies of the Software, and to permit persons to whom the Software is
 * furnished to do so, subject to the following conditions:
 *
 * The above copyright notice and this permission notice shall be included in all
 * copies or substantial portions of the Software.
 *
 * THE SOFTWARE IS PROVIDED "AS IS", WITHOUT WARRANTY OF ANY KIND, EXPRESS OR
 * IMPLIED, INCLUDING BUT NOT LIMITED TO THE WARRANTIES OF MERCHANTABILITY,
 * FITNESS FOR A PARTICULAR PURPOSE AND NONINFRINGEMENT. IN NO EVENT SHALL THE
 * AUTHORS OR COPYRIGHT HOLDERS BE LIABLE FOR ANY CLAIM, DAMAGES OR OTHER
 * LIABILITY, WHETHER IN AN ACTION OF CONTRACT, TORT OR OTHERWISE, ARISING FROM,
 * OUT OF OR IN CONNECTION WITH THE SOFTWARE OR THE USE OR OTHER DEALINGS IN THE
 * SOFTWARE.
 */
package com.microsoft.azure.cosmosdb.rx;

import com.microsoft.azure.cosmosdb.Database;
import com.microsoft.azure.cosmosdb.Document;
import com.microsoft.azure.cosmosdb.DocumentCollection;
import com.microsoft.azure.cosmosdb.rx.AsyncDocumentClient.Builder;
import org.testng.annotations.BeforeClass;
import org.testng.annotations.Factory;
import org.testng.annotations.Test;

import java.util.UUID;
import java.util.concurrent.TimeUnit;

import static org.apache.commons.io.FileUtils.ONE_MB;
import static org.assertj.core.api.Assertions.assertThat;

public class DocumentClientResourceLeakTest extends TestSuiteBase {
<<<<<<< HEAD
    private static final int TIMEOUT = 4 * 60 * 1000;  // 4 minutes
=======

    private static final int TIMEOUT = 240000;
>>>>>>> 841ea39d
    private static final int MAX_NUMBER = 1000;
    private AsyncDocumentClient client;

    private Database createdDatabase;
    private DocumentCollection createdCollection;

    @Factory(dataProvider = "simpleClientBuildersWithDirect")
    public DocumentClientResourceLeakTest(Builder clientBuilder) {
        super(clientBuilder);
    }

    @Test(enabled = false, groups = {"emulator"}, timeOut = TIMEOUT)
    public void resourceLeak() throws Exception {

        System.gc();
        TimeUnit.SECONDS.sleep(10);
        long usedMemoryInBytesBefore = (Runtime.getRuntime().totalMemory() - Runtime.getRuntime().freeMemory());

        for (int i = 0; i < MAX_NUMBER; i++) {
            logger.info("CLIENT {}", i);
            client = this.clientBuilder().build();
            try {
                logger.info("creating document");
                createDocument(client, createdDatabase.getId(), createdCollection.getId(), getDocumentDefinition());
            } finally {
                logger.info("closing client");
                client.close();
            }
        }

        System.gc();
        TimeUnit.SECONDS.sleep(10);

        long usedMemoryInBytesAfter = (Runtime.getRuntime().totalMemory() - Runtime.getRuntime().freeMemory());

<<<<<<< HEAD
        logger.info("memory delta: {} MB", (usedMemoryInBytesAfter - usedMemoryInBytesBefore) / (double)ONE_MB);
        assertThat(usedMemoryInBytesAfter - usedMemoryInBytesBefore).isLessThan(150 * ONE_MB);
=======
        logger.info("Memory delta: {} - {} = {} MB",
            usedMemoryInBytesAfter / (double)ONE_MB,
            usedMemoryInBytesBefore / (double)ONE_MB,
            (usedMemoryInBytesAfter - usedMemoryInBytesBefore) / (double)ONE_MB);

        assertThat(usedMemoryInBytesAfter - usedMemoryInBytesBefore).isLessThan(275 * ONE_MB);
>>>>>>> 841ea39d
    }

    @BeforeClass(enabled = false, groups = {"emulator"}, timeOut = SETUP_TIMEOUT)
    public void beforeClass() {
        createdDatabase = SHARED_DATABASE;
        createdCollection = SHARED_MULTI_PARTITION_COLLECTION;
    }

    private Document getDocumentDefinition() {
        String uuid = UUID.randomUUID().toString();
        Document doc = new Document(String.format("{ "
            + "\"id\": \"%s\", "
            + "\"mypk\": \"%s\", "
            + "\"sgmts\": [[6519456, 1471916863], [2498434, 1455671440]]"
            + "}", uuid, uuid));
        return doc;
    }
}<|MERGE_RESOLUTION|>--- conflicted
+++ resolved
@@ -37,12 +37,8 @@
 import static org.assertj.core.api.Assertions.assertThat;
 
 public class DocumentClientResourceLeakTest extends TestSuiteBase {
-<<<<<<< HEAD
+
     private static final int TIMEOUT = 4 * 60 * 1000;  // 4 minutes
-=======
-
-    private static final int TIMEOUT = 240000;
->>>>>>> 841ea39d
     private static final int MAX_NUMBER = 1000;
     private AsyncDocumentClient client;
 
@@ -78,17 +74,12 @@
 
         long usedMemoryInBytesAfter = (Runtime.getRuntime().totalMemory() - Runtime.getRuntime().freeMemory());
 
-<<<<<<< HEAD
-        logger.info("memory delta: {} MB", (usedMemoryInBytesAfter - usedMemoryInBytesBefore) / (double)ONE_MB);
-        assertThat(usedMemoryInBytesAfter - usedMemoryInBytesBefore).isLessThan(150 * ONE_MB);
-=======
         logger.info("Memory delta: {} - {} = {} MB",
             usedMemoryInBytesAfter / (double)ONE_MB,
             usedMemoryInBytesBefore / (double)ONE_MB,
             (usedMemoryInBytesAfter - usedMemoryInBytesBefore) / (double)ONE_MB);
 
         assertThat(usedMemoryInBytesAfter - usedMemoryInBytesBefore).isLessThan(275 * ONE_MB);
->>>>>>> 841ea39d
     }
 
     @BeforeClass(enabled = false, groups = {"emulator"}, timeOut = SETUP_TIMEOUT)
