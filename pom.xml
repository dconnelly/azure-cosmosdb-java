--- conflicted
+++ resolved
@@ -353,11 +353,7 @@
       </dependency>
     </dependencies>
   </dependencyManagement>
-<<<<<<< HEAD
-  <dependencies/>
-=======
   <dependencies />
->>>>>>> 841ea39d
   <licenses>
     <license>
       <name>MIT License</name>
