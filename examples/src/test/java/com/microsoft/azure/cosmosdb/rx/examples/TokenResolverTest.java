--- conflicted
+++ resolved
@@ -57,16 +57,13 @@
 import static org.hamcrest.core.IsInstanceOf.instanceOf;
 
 public class TokenResolverTest extends DocumentClientTest {
-<<<<<<< HEAD
-=======
-
->>>>>>> 841ea39d
+
     private final static int TIMEOUT = 60000;
     private final static String USER_ID = "userId";
 
     private AsyncDocumentClient client;
+    private DocumentCollection createdCollection;
     private Database createdDatabase;
-    private DocumentCollection createdCollection;
     private Map<String, String> userToReadOnlyResourceTokenMap = new HashMap<>();
     private Map<String, String> documentToReadUserMap = new HashMap<>();
 
@@ -83,14 +80,6 @@
 
         ConnectionPolicy connectionPolicy = new ConnectionPolicy();
         connectionPolicy.setConnectionMode(ConnectionMode.Direct);
-<<<<<<< HEAD
-        asyncClient = this.clientBuilder()
-                .withServiceEndpoint(TestConfigurations.HOST)
-                .withMasterKeyOrResourceToken(TestConfigurations.MASTER_KEY)
-                .withConnectionPolicy(connectionPolicy)
-                .withConsistencyLevel(ConsistencyLevel.Session)
-                .build();
-=======
 
         this.client = this.clientBuilder()
             .withServiceEndpoint(TestConfigurations.HOST)
@@ -98,7 +87,6 @@
             .withConnectionPolicy(connectionPolicy)
             .withConsistencyLevel(ConsistencyLevel.Session)
             .build();
->>>>>>> 841ea39d
 
         DocumentCollection collectionDefinition = new DocumentCollection();
         collectionDefinition.setId(UUID.randomUUID().toString());
