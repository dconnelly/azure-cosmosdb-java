/*
 * The MIT License (MIT)
 * Copyright (c) 2018 Microsoft Corporation
 *
 * Permission is hereby granted, free of charge, to any person obtaining a copy
 * of this software and associated documentation files (the "Software"), to deal
 * in the Software without restriction, including without limitation the rights
 * to use, copy, modify, merge, publish, distribute, sublicense, and/or sell
 * copies of the Software, and to permit persons to whom the Software is
 * furnished to do so, subject to the following conditions:
 *
 * The above copyright notice and this permission notice shall be included in all
 * copies or substantial portions of the Software.
 *
 * THE SOFTWARE IS PROVIDED "AS IS", WITHOUT WARRANTY OF ANY KIND, EXPRESS OR
 * IMPLIED, INCLUDING BUT NOT LIMITED TO THE WARRANTIES OF MERCHANTABILITY,
 * FITNESS FOR A PARTICULAR PURPOSE AND NONINFRINGEMENT. IN NO EVENT SHALL THE
 * AUTHORS OR COPYRIGHT HOLDERS BE LIABLE FOR ANY CLAIM, DAMAGES OR OTHER
 * LIABILITY, WHETHER IN AN ACTION OF CONTRACT, TORT OR OTHERWISE, ARISING FROM,
 * OUT OF OR IN CONNECTION WITH THE SOFTWARE OR THE USE OR OTHER DEALINGS IN THE
 * SOFTWARE.
 */
package com.microsoft.azure.cosmosdb.rx.examples;

import com.google.common.util.concurrent.ListenableFuture;
import com.microsoft.azure.cosmosdb.ConnectionMode;
import com.microsoft.azure.cosmosdb.ConnectionPolicy;
import com.microsoft.azure.cosmosdb.ConsistencyLevel;
import com.microsoft.azure.cosmosdb.DataType;
import com.microsoft.azure.cosmosdb.Database;
import com.microsoft.azure.cosmosdb.DocumentClientException;
import com.microsoft.azure.cosmosdb.DocumentClientTest;
import com.microsoft.azure.cosmosdb.DocumentCollection;
import com.microsoft.azure.cosmosdb.FeedResponse;
import com.microsoft.azure.cosmosdb.IncludedPath;
import com.microsoft.azure.cosmosdb.Index;
import com.microsoft.azure.cosmosdb.IndexingPolicy;
import com.microsoft.azure.cosmosdb.PartitionKeyDefinition;
import com.microsoft.azure.cosmosdb.RequestOptions;
import com.microsoft.azure.cosmosdb.ResourceResponse;
import com.microsoft.azure.cosmosdb.rx.AsyncDocumentClient;
import org.testng.annotations.AfterClass;
import org.testng.annotations.BeforeClass;
import org.testng.annotations.BeforeMethod;
import org.testng.annotations.Test;
import rx.Observable;
import rx.functions.Action1;
import rx.observable.ListenableFutureObservable;

import java.util.ArrayList;
import java.util.Collection;
import java.util.List;
import java.util.UUID;
import java.util.concurrent.CountDownLatch;

import static com.microsoft.azure.cosmosdb.rx.AsyncDocumentClient.Builder;
import static org.hamcrest.MatcherAssert.assertThat;
import static org.hamcrest.Matchers.equalTo;
import static org.hamcrest.Matchers.greaterThan;

/**
 * This integration test class demonstrates how to use Async API to create,
 * delete, replace, and update Document Collections.
 * <p>
 * NOTE: you can use rxJava based async api with java8 lambda expression. Use of
 * rxJava based async APIs with java8 lambda expressions is much prettier.
 * <p>
 * You can also use the async API without java8 lambda expression support.
 * <p>
 * For example
 * <ul>
 * <li>{@link #createCollection_MultiPartition_Async()} demonstrates how to use async api
 * with java8 lambda expression.
 *
 * <li>{@link #createCollection_Async_withoutLambda()} demonstrates how to
 * do the same thing without lambda expression.
 * </ul>
 * <p>
 * Also if you need to work with Future or ListenableFuture it is possible to
 * transform an observable to ListenableFuture. Please see
 * {@link #transformObservableToGoogleGuavaListenableFuture()}
 * <p>
 * To Modify the Collection's throughput after it has been created, you need to
 * update the corresponding Offer. Please see
 * {@see com.microsoft.azure.cosmosdb.rx.examples.OfferCRUDAsyncAPITest#testUpdateOffer()}
 */
public class CollectionCRUDAsyncAPITest extends DocumentClientTest {

    private final static int TIMEOUT = 120000;

    private AsyncDocumentClient client;
    private DocumentCollection collectionDefinition;
    private Database createdDatabase;
<<<<<<< HEAD
=======

>>>>>>> 841ea39d

    @BeforeClass(groups = "samples", timeOut = TIMEOUT)
    public void setUp() {

        ConnectionPolicy connectionPolicy = new ConnectionPolicy();
        connectionPolicy.setConnectionMode(ConnectionMode.Direct);

<<<<<<< HEAD
        client = this.clientBuilder()
                .withServiceEndpoint(TestConfigurations.HOST)
                .withMasterKeyOrResourceToken(TestConfigurations.MASTER_KEY)
                .withConnectionPolicy(connectionPolicy)
                .withConsistencyLevel(ConsistencyLevel.Session)
                .build();

        createdDatabase = Utils.createDatabaseForTest(client);
=======
        this.client = this.clientBuilder()
            .withServiceEndpoint(TestConfigurations.HOST)
            .withMasterKeyOrResourceToken(TestConfigurations.MASTER_KEY)
            .withConnectionPolicy(connectionPolicy)
            .withConsistencyLevel(ConsistencyLevel.Session)
            .build();

        createdDatabase = Utils.createDatabaseForTest(this.client);
>>>>>>> 841ea39d
    }

    @BeforeMethod(groups = "samples", timeOut = TIMEOUT)
    public void begin() {
        collectionDefinition = new DocumentCollection();
        collectionDefinition.setId(UUID.randomUUID().toString());
    }

    @AfterClass(groups = "samples", timeOut = TIMEOUT)
    public void shutdown() {
        Utils.safeClean(client, createdDatabase);
        Utils.safeClose(client);
    }

    /**
     * Create a document collection using async api.
     * If you want a single partition collection with 10,000 RU/s throughput,
     * the only way to do so is to create a single partition collection with lower
     * throughput (400) and then increase the throughput.
     */
    @Test(groups = "samples", timeOut = TIMEOUT)
    public void createCollection_SinglePartition_Async() throws Exception {
        RequestOptions singlePartitionRequestOptions = new RequestOptions();
        singlePartitionRequestOptions.setOfferThroughput(400);
        Observable<ResourceResponse<DocumentCollection>> createCollectionObservable = client
                .createCollection(getDatabaseLink(), collectionDefinition, singlePartitionRequestOptions);

        final CountDownLatch countDownLatch = new CountDownLatch(1);

        createCollectionObservable.single() // We know there is only single result
                .subscribe(collectionResourceResponse -> {
                    System.out.println(collectionResourceResponse.getActivityId());
                    countDownLatch.countDown();
                }, error -> {
                    System.err.println(
                            "an error occurred while creating the collection: actual cause: " + error.getMessage());
                    countDownLatch.countDown();
                });

        // Wait till collection creation completes
        countDownLatch.await();
    }

    /**
     * Create a document collection using async api.
     * This test uses java8 lambda expression.
     * See testCreateCollection_Async_withoutLambda for usage without lambda
     * expressions.
     * Set the throughput to be > 10,000 RU/s
     * to create a multi partition collection.
     */
    @Test(groups = "samples", timeOut = TIMEOUT)
    public void createCollection_MultiPartition_Async() throws Exception {
        RequestOptions multiPartitionRequestOptions = new RequestOptions();
        multiPartitionRequestOptions.setOfferThroughput(20000);

        Observable<ResourceResponse<DocumentCollection>> createCollectionObservable = client.createCollection(
                getDatabaseLink(), getMultiPartitionCollectionDefinition(), multiPartitionRequestOptions);

        final CountDownLatch countDownLatch = new CountDownLatch(1);

        createCollectionObservable.single() // We know there is only single result
                .subscribe(collectionResourceResponse -> {
                    System.out.println(collectionResourceResponse.getActivityId());
                    countDownLatch.countDown();
                }, error -> {
                    System.err.println(
                            "an error occurred while creating the collection: actual cause: " + error.getMessage());
                    countDownLatch.countDown();
                });

        // Wait till collection creation completes
        countDownLatch.await();
    }

    /**
     * Create a document Collection using async api, without java8 lambda expressions
     */
    @Test(groups = "samples", timeOut = TIMEOUT)
    public void createCollection_Async_withoutLambda() throws Exception {
        Observable<ResourceResponse<DocumentCollection>> createCollectionObservable = client
                .createCollection(getDatabaseLink(), collectionDefinition, null);

        final CountDownLatch countDownLatch = new CountDownLatch(1);
        Action1<ResourceResponse<DocumentCollection>> onCollectionCreationAction = new Action1<ResourceResponse<DocumentCollection>>() {

            @Override
            public void call(ResourceResponse<DocumentCollection> resourceResponse) {
                // Collection is created
                System.out.println(resourceResponse.getActivityId());
                countDownLatch.countDown();
            }
        };

        Action1<Throwable> onError = new Action1<Throwable>() {
            @Override
            public void call(Throwable error) {
                System.err.println(
                        "an error occurred while creating the collection: actual cause: " + error.getMessage());
                countDownLatch.countDown();
            }
        };

        createCollectionObservable.single() // We know there is only a single event
                .subscribe(onCollectionCreationAction, onError);

        // Wait till collection creation completes
        countDownLatch.await();
    }

    /**
     * Create a collection in a blocking manner
     */
    @Test(groups = "samples", timeOut = TIMEOUT)
    public void createCollection_toBlocking() {
        Observable<ResourceResponse<DocumentCollection>> createCollectionObservable = client
                .createCollection(getDatabaseLink(), collectionDefinition, null);

        // toBlocking() converts the observable to a blocking observable.
        // single() gets the only result.
        createCollectionObservable.toBlocking().single();
    }

    /**
     * Attempt to create a Collection which already exists
     * - First create a Collection
     * - Using the async api generate an async collection creation observable
     * - Converts the Observable to blocking using Observable.toBlocking() api
     * - Catch already exist failure (409)
     */
    @Test(groups = "samples", timeOut = TIMEOUT)
    public void createCollection_toBlocking_CollectionAlreadyExists_Fails() {
        client.createCollection(getDatabaseLink(), collectionDefinition, null).toBlocking().single();

        // Create the collection for test.
        Observable<ResourceResponse<DocumentCollection>> collectionForTestObservable = client
                .createCollection(getDatabaseLink(), collectionDefinition, null);

        try {
            collectionForTestObservable.toBlocking() // Blocks
                    .single(); // Gets the single result
            assertThat("Should not reach here", false);
        } catch (Exception e) {
            assertThat("Collection already exists.", ((DocumentClientException) e.getCause()).getStatusCode(),
                       equalTo(409));
        }
    }

    /**
     * You can convert an Observable to a ListenableFuture.
     * ListenableFuture (part of google guava library) is a popular extension
     * of Java's Future which allows registering listener callbacks:
     * https://github.com/google/guava/wiki/ListenableFutureExplained
     */
    @Test(groups = "samples", timeOut = TIMEOUT)
    public void transformObservableToGoogleGuavaListenableFuture() throws Exception {
        Observable<ResourceResponse<DocumentCollection>> createCollectionObservable = client
                .createCollection(getDatabaseLink(), collectionDefinition, null);
        ListenableFuture<ResourceResponse<DocumentCollection>> future = ListenableFutureObservable
                .to(createCollectionObservable);

        ResourceResponse<DocumentCollection> rrd = future.get();

        assertThat(rrd.getRequestCharge(), greaterThan((double) 0));
        System.out.println(rrd.getRequestCharge());
    }

    /**
     * Read a Collection in an Async manner
     */
    @Test(groups = "samples", timeOut = TIMEOUT)
    public void createAndReadCollection() throws Exception {
        // Create a Collection
        DocumentCollection documentCollection = client
                .createCollection(getDatabaseLink(), collectionDefinition, null).toBlocking().single()
                .getResource();

        // Read the created collection using async api
        Observable<ResourceResponse<DocumentCollection>> readCollectionObservable = client
                .readCollection(getCollectionLink(documentCollection), null);

        final CountDownLatch countDownLatch = new CountDownLatch(1);

        readCollectionObservable.single() // We know there is only single result
                .subscribe(collectionResourceResponse -> {
                    System.out.println(collectionResourceResponse.getActivityId());
                    countDownLatch.countDown();
                }, error -> {
                    System.err.println(
                            "an error occurred while reading the collection: actual cause: " + error.getMessage());
                    countDownLatch.countDown();
                });

        // Wait till read collection completes
        countDownLatch.await();
    }

    /**
     * Delete a Collection in an Async manner
     */
    @Test(groups = "samples", timeOut = TIMEOUT)
    public void createAndDeleteCollection() throws Exception {
        // Create a Collection
        DocumentCollection documentCollection = client
                .createCollection(getDatabaseLink(), collectionDefinition, null).toBlocking().single()
                .getResource();

        // Delete the created collection using async api
        Observable<ResourceResponse<DocumentCollection>> deleteCollectionObservable = client
                .deleteCollection(getCollectionLink(documentCollection), null);

        final CountDownLatch countDownLatch = new CountDownLatch(1);

        deleteCollectionObservable.single() // We know there is only single result
                .subscribe(collectionResourceResponse -> {
                    System.out.println(collectionResourceResponse.getActivityId());
                    countDownLatch.countDown();
                }, error -> {
                    System.err.println(
                            "an error occurred while deleting the collection: actual cause: " + error.getMessage());
                    countDownLatch.countDown();
                });

        // Wait till collection deletion completes
        countDownLatch.await();
    }

    /**
     * Query a Collection in an Async manner
     */
    @Test(groups = "samples", timeOut = TIMEOUT)
    public void collectionCreateAndQuery() throws Exception {
        // Create a Collection
        DocumentCollection collection = client
                .createCollection(getDatabaseLink(), collectionDefinition, null).toBlocking().single()
                .getResource();

        // Query the created collection using async api
        Observable<FeedResponse<DocumentCollection>> queryCollectionObservable = client.queryCollections(
                getDatabaseLink(), String.format("SELECT * FROM r where r.id = '%s'", collection.getId()),
                null);

        final CountDownLatch countDownLatch = new CountDownLatch(1);

        queryCollectionObservable.toList().subscribe(collectionFeedResponseList -> {
            // toList() should return a list of size 1
            assertThat(collectionFeedResponseList.size(), equalTo(1));

            // First element of the list should have only 1 result
            FeedResponse<DocumentCollection> collectionFeedResponse = collectionFeedResponseList.get(0);
            assertThat(collectionFeedResponse.getResults().size(), equalTo(1));

            // This collection should have the same id as the one we created
            DocumentCollection foundCollection = collectionFeedResponse.getResults().get(0);
            assertThat(foundCollection.getId(), equalTo(collection.getId()));

            System.out.println(collectionFeedResponse.getActivityId());
            countDownLatch.countDown();
        }, error -> {
            System.err.println("an error occurred while querying the collection: actual cause: " + error.getMessage());
            countDownLatch.countDown();
        });

        // Wait till collection query completes
        countDownLatch.await();
    }

    private String getDatabaseLink() {
        return "dbs/" + createdDatabase.getId();
    }

    private String getCollectionLink(DocumentCollection collection) {
        return "dbs/" + createdDatabase.getId() + "/colls/" + collection.getId();
    }

    private DocumentCollection getMultiPartitionCollectionDefinition() {
        DocumentCollection collectionDefinition = new DocumentCollection();
        collectionDefinition.setId(UUID.randomUUID().toString());

        // Set the partitionKeyDefinition for a partitioned collection.
        // Here, we are setting the partitionKey of the Collection to be /city
        PartitionKeyDefinition partitionKeyDefinition = new PartitionKeyDefinition();
        List<String> paths = new ArrayList<>();
        paths.add("/city");
        partitionKeyDefinition.setPaths(paths);
        collectionDefinition.setPartitionKey(partitionKeyDefinition);

        // Set indexing policy to be range range for string and number
        IndexingPolicy indexingPolicy = new IndexingPolicy();
        Collection<IncludedPath> includedPaths = new ArrayList<>();
        IncludedPath includedPath = new IncludedPath();
        includedPath.setPath("/*");
        Collection<Index> indexes = new ArrayList<>();
        Index stringIndex = Index.Range(DataType.String);
        stringIndex.set("precision", -1);
        indexes.add(stringIndex);

        Index numberIndex = Index.Range(DataType.Number);
        numberIndex.set("precision", -1);
        indexes.add(numberIndex);
        includedPath.setIndexes(indexes);
        includedPaths.add(includedPath);
        indexingPolicy.setIncludedPaths(includedPaths);
        collectionDefinition.setIndexingPolicy(indexingPolicy);

        return collectionDefinition;
    }
}<|MERGE_RESOLUTION|>--- conflicted
+++ resolved
@@ -91,10 +91,6 @@
     private AsyncDocumentClient client;
     private DocumentCollection collectionDefinition;
     private Database createdDatabase;
-<<<<<<< HEAD
-=======
-
->>>>>>> 841ea39d
 
     @BeforeClass(groups = "samples", timeOut = TIMEOUT)
     public void setUp() {
@@ -102,16 +98,6 @@
         ConnectionPolicy connectionPolicy = new ConnectionPolicy();
         connectionPolicy.setConnectionMode(ConnectionMode.Direct);
 
-<<<<<<< HEAD
-        client = this.clientBuilder()
-                .withServiceEndpoint(TestConfigurations.HOST)
-                .withMasterKeyOrResourceToken(TestConfigurations.MASTER_KEY)
-                .withConnectionPolicy(connectionPolicy)
-                .withConsistencyLevel(ConsistencyLevel.Session)
-                .build();
-
-        createdDatabase = Utils.createDatabaseForTest(client);
-=======
         this.client = this.clientBuilder()
             .withServiceEndpoint(TestConfigurations.HOST)
             .withMasterKeyOrResourceToken(TestConfigurations.MASTER_KEY)
@@ -120,7 +106,6 @@
             .build();
 
         createdDatabase = Utils.createDatabaseForTest(this.client);
->>>>>>> 841ea39d
     }
 
     @BeforeMethod(groups = "samples", timeOut = TIMEOUT)
