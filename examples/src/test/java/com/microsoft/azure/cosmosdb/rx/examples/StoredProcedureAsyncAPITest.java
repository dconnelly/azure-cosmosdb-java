/*
 * The MIT License (MIT)
 * Copyright (c) 2017 Microsoft Corporation
 *
 * Permission is hereby granted, free of charge, to any person obtaining a copy
 * of this software and associated documentation files (the "Software"), to deal
 * in the Software without restriction, including without limitation the rights
 * to use, copy, modify, merge, publish, distribute, sublicense, and/or sell
 * copies of the Software, and to permit persons to whom the Software is
 * furnished to do so, subject to the following conditions:
 *
 * The above copyright notice and this permission notice shall be included in all
 * copies or substantial portions of the Software.
 *
 * THE SOFTWARE IS PROVIDED "AS IS", WITHOUT WARRANTY OF ANY KIND, EXPRESS OR
 * IMPLIED, INCLUDING BUT NOT LIMITED TO THE WARRANTIES OF MERCHANTABILITY,
 * FITNESS FOR A PARTICULAR PURPOSE AND NONINFRINGEMENT. IN NO EVENT SHALL THE
 * AUTHORS OR COPYRIGHT HOLDERS BE LIABLE FOR ANY CLAIM, DAMAGES OR OTHER
 * LIABILITY, WHETHER IN AN ACTION OF CONTRACT, TORT OR OTHERWISE, ARISING FROM,
 * OUT OF OR IN CONNECTION WITH THE SOFTWARE OR THE USE OR OTHER DEALINGS IN THE
 * SOFTWARE.
 */

package com.microsoft.azure.cosmosdb.rx.examples;

import com.microsoft.azure.cosmosdb.ConnectionMode;
import com.microsoft.azure.cosmosdb.ConnectionPolicy;
import com.microsoft.azure.cosmosdb.ConsistencyLevel;
import com.microsoft.azure.cosmosdb.DataType;
import com.microsoft.azure.cosmosdb.Database;
import com.microsoft.azure.cosmosdb.DocumentClientTest;
import com.microsoft.azure.cosmosdb.DocumentCollection;
import com.microsoft.azure.cosmosdb.IncludedPath;
import com.microsoft.azure.cosmosdb.Index;
import com.microsoft.azure.cosmosdb.IndexingPolicy;
import com.microsoft.azure.cosmosdb.PartitionKey;
import com.microsoft.azure.cosmosdb.PartitionKeyDefinition;
import com.microsoft.azure.cosmosdb.RequestOptions;
import com.microsoft.azure.cosmosdb.StoredProcedure;
import com.microsoft.azure.cosmosdb.internal.HttpConstants;
import com.microsoft.azure.cosmosdb.rx.AsyncDocumentClient;
import org.testng.annotations.AfterClass;
import org.testng.annotations.BeforeClass;
import org.testng.annotations.Test;

import java.io.UnsupportedEncodingException;
import java.net.URLDecoder;
import java.util.ArrayList;
import java.util.Collection;
import java.util.List;
import java.util.UUID;
import java.util.concurrent.CountDownLatch;

import static org.hamcrest.MatcherAssert.assertThat;
import static org.hamcrest.Matchers.equalTo;
import static org.hamcrest.core.Is.is;

/**
 * This integration test class demonstrates how to use Async API to create
 * and execute Stored Procedures.
 */
public class StoredProcedureAsyncAPITest extends DocumentClientTest {
    private final static int TIMEOUT = 60000;

    private AsyncDocumentClient client;
    private Database createdDatabase;
    private DocumentCollection createdCollection;

    @BeforeClass(groups = "samples", timeOut = TIMEOUT)
    public void setUp() {

        ConnectionPolicy connectionPolicy = new ConnectionPolicy();
        connectionPolicy.setConnectionMode(ConnectionMode.Direct);
<<<<<<< HEAD
        asyncClient = this.clientBuilder()
                .withServiceEndpoint(TestConfigurations.HOST)
                .withMasterKeyOrResourceToken(TestConfigurations.MASTER_KEY)
                .withConnectionPolicy(connectionPolicy)
                .withConsistencyLevel(ConsistencyLevel.Session)
                .build();
=======
>>>>>>> 841ea39d

        this.client = this.clientBuilder()
            .withServiceEndpoint(TestConfigurations.HOST)
            .withMasterKeyOrResourceToken(TestConfigurations.MASTER_KEY)
            .withConnectionPolicy(connectionPolicy)
            .withConsistencyLevel(ConsistencyLevel.Session)
            .build();

        createdDatabase = Utils.createDatabaseForTest(client);

        createdCollection = client
                .createCollection("dbs/" + createdDatabase.getId(), getMultiPartitionCollectionDefinition(), null)
                .toBlocking().single().getResource();
    }

    @AfterClass(groups = "samples", timeOut = TIMEOUT)
    public void shutdown() {
        Utils.safeClean(client, createdDatabase);
        Utils.safeClose(client);
    }

    /**
     * Execute Stored Procedure and retrieve the Script Log
     */
    @Test(groups = "samples", timeOut = TIMEOUT)
    public void scriptConsoleLogEnabled() throws Exception {
        // Create a stored procedure
        StoredProcedure storedProcedure = new StoredProcedure(
                "{" +
                        "  'id':'storedProcedureSample'," +
                        "  'body':" +
                        "    'function() {" +
                        "        var mytext = \"x\";" +
                        "        var myval = 1;" +
                        "        try {" +
                        "            console.log(\"The value of %s is %s.\", mytext, myval);" +
                        "            getContext().getResponse().setBody(\"Success!\");" +
                        "        }" +
                        "        catch(err) {" +
                        "            getContext().getResponse().setBody(\"inline err: [\" + err.number + \"] \" + err);" +
                        "        }" +
                        "    }'" +
                        "}");

        storedProcedure = client.createStoredProcedure(getCollectionLink(), storedProcedure, null)
                                .toBlocking().single().getResource();

        RequestOptions requestOptions = new RequestOptions();
        requestOptions.setScriptLoggingEnabled(true);
        requestOptions.setPartitionKey(new PartitionKey("Seattle"));

        final CountDownLatch successfulCompletionLatch = new CountDownLatch(1);

        // Execute the stored procedure
        client.executeStoredProcedure(getSprocLink(storedProcedure), requestOptions, new Object[]{})
              .subscribe(storedProcedureResponse -> {
                    String logResult = "The value of x is 1.";
                    try {
                        assertThat(URLDecoder.decode(storedProcedureResponse.getScriptLog(), "UTF-8"), is(logResult));
                        assertThat(URLDecoder.decode(storedProcedureResponse.getResponseHeaders()
                                                             .get(HttpConstants.HttpHeaders.SCRIPT_LOG_RESULTS), "UTF-8"), is(logResult));
                    } catch (UnsupportedEncodingException e) {
                        e.printStackTrace();
                    }
                    successfulCompletionLatch.countDown();
                    System.out.println(storedProcedureResponse.getActivityId());
                }, error -> {
                    System.err.println("an error occurred while executing the stored procedure: actual cause: "
                                               + error.getMessage());
                });

        successfulCompletionLatch.await();
    }

    /**
     * Execute Stored Procedure that takes arguments
     */
    @Test(groups = "samples", timeOut = TIMEOUT)
    public void executeStoredProcWithArgs() throws Exception {
        // Create stored procedure
        StoredProcedure storedProcedure = new StoredProcedure(
                "{" +
                        "  'id': 'multiplySample'," +
                        "  'body':" +
                        "    'function (value, num) {" +
                        "      getContext().getResponse().setBody(" +
                        "          \"2*\" + value + \" is \" + num * 2 );" +
                        "    }'" +
                        "}");

        storedProcedure = client.createStoredProcedure(getCollectionLink(), storedProcedure, null)
                                .toBlocking().single().getResource();

        RequestOptions requestOptions = new RequestOptions();
        requestOptions.setPartitionKey(new PartitionKey("Seattle"));

        final CountDownLatch successfulCompletionLatch = new CountDownLatch(1);

        // Execute the stored procedure
        Object[] storedProcedureArgs = new Object[]{"a", 123};
        client.executeStoredProcedure(getSprocLink(storedProcedure), requestOptions, storedProcedureArgs)
              .subscribe(storedProcedureResponse -> {
                    String storedProcResultAsString = storedProcedureResponse.getResponseAsString();
                    assertThat(storedProcResultAsString, equalTo("\"2*a is 246\""));
                    successfulCompletionLatch.countDown();
                    System.out.println(storedProcedureResponse.getActivityId());
                }, error -> {
                    System.err.println("an error occurred while executing the stored procedure: actual cause: "
                                               + error.getMessage());
                });

        successfulCompletionLatch.await();
    }

    /**
     * Execute Stored Procedure that takes arguments, passing a Pojo object
     */
    @Test(groups = "samples", timeOut = TIMEOUT)
    public void executeStoredProcWithPojoArgs() throws Exception {
        // create stored procedure
        StoredProcedure storedProcedure = new StoredProcedure(
                "{" +
                        "  'id': 'storedProcedurePojoSample'," +
                        "  'body':" +
                        "    'function (value) {" +
                        "      getContext().getResponse().setBody(" +
                        "          \"a is \" + value.temp);" +
                        "    }'" +
                        "}");

        storedProcedure = client.createStoredProcedure(getCollectionLink(), storedProcedure, null)
                                .toBlocking().single().getResource();

        RequestOptions requestOptions = new RequestOptions();
        requestOptions.setPartitionKey(new PartitionKey("Seattle"));

        final CountDownLatch successfulCompletionLatch = new CountDownLatch(1);

        // POJO
        class SamplePojo {
            public String temp = "my temp value";
        }
        SamplePojo samplePojo = new SamplePojo();

        // Execute the stored procedure
        Object[] storedProcedureArgs = new Object[]{samplePojo};
        client.executeStoredProcedure(getSprocLink(storedProcedure), requestOptions, storedProcedureArgs)
              .subscribe(storedProcedureResponse -> {
                    String storedProcResultAsString = storedProcedureResponse.getResponseAsString();
                    assertThat(storedProcResultAsString, equalTo("\"a is my temp value\""));
                    successfulCompletionLatch.countDown();
                    System.out.println(storedProcedureResponse.getActivityId());
                }, error -> {
                    System.err.println("an error occurred while executing the stored procedure: actual cause: "
                                               + error.getMessage());
                });

        successfulCompletionLatch.await();
    }

    private static DocumentCollection getMultiPartitionCollectionDefinition() {
        DocumentCollection collectionDefinition = new DocumentCollection();
        collectionDefinition.setId(UUID.randomUUID().toString());

        // Set the partitionKeyDefinition for a partitioned collection
        // Here, we are setting the partitionKey of the Collection to be /city
        PartitionKeyDefinition partitionKeyDefinition = new PartitionKeyDefinition();
        List<String> paths = new ArrayList<String>();
        paths.add("/city");
        partitionKeyDefinition.setPaths(paths);
        collectionDefinition.setPartitionKey(partitionKeyDefinition);

        // Set indexing policy to be range range for string and number
        IndexingPolicy indexingPolicy = new IndexingPolicy();
        Collection<IncludedPath> includedPaths = new ArrayList<IncludedPath>();
        IncludedPath includedPath = new IncludedPath();
        includedPath.setPath("/*");
        Collection<Index> indexes = new ArrayList<Index>();
        Index stringIndex = Index.Range(DataType.String);
        stringIndex.set("precision", -1);
        indexes.add(stringIndex);

        Index numberIndex = Index.Range(DataType.Number);
        numberIndex.set("precision", -1);
        indexes.add(numberIndex);
        includedPath.setIndexes(indexes);
        includedPaths.add(includedPath);
        indexingPolicy.setIncludedPaths(includedPaths);
        collectionDefinition.setIndexingPolicy(indexingPolicy);

        return collectionDefinition;
    }

    private String getCollectionLink() {
        return "dbs/" + createdDatabase.getId() + "/colls/" + createdCollection.getId();
    }

    private String getSprocLink(StoredProcedure sproc) {
        return "dbs/" + createdDatabase.getId() + "/colls/" + createdCollection.getId() + "/sprocs/" + sproc.getId();
    }
}<|MERGE_RESOLUTION|>--- conflicted
+++ resolved
@@ -71,15 +71,6 @@
 
         ConnectionPolicy connectionPolicy = new ConnectionPolicy();
         connectionPolicy.setConnectionMode(ConnectionMode.Direct);
-<<<<<<< HEAD
-        asyncClient = this.clientBuilder()
-                .withServiceEndpoint(TestConfigurations.HOST)
-                .withMasterKeyOrResourceToken(TestConfigurations.MASTER_KEY)
-                .withConnectionPolicy(connectionPolicy)
-                .withConsistencyLevel(ConsistencyLevel.Session)
-                .build();
-=======
->>>>>>> 841ea39d
 
         this.client = this.clientBuilder()
             .withServiceEndpoint(TestConfigurations.HOST)
